--- conflicted
+++ resolved
@@ -20,7 +20,16 @@
 	Errors          []Error
 }
 
-<<<<<<< HEAD
+// HLRList represents a list of HLR requests.
+type HLRList struct {
+	Offset     int
+	Limit      int
+	Count      int
+	TotalCount int
+	Links      map[string]*string
+	Items      []HLR
+}
+
 type hlrRequest struct {
 	MSISDN    string `json:"msisdn"`
 	Reference string `json:"reference"`
@@ -40,14 +49,4 @@
 	}
 
 	return request, nil
-=======
-// HLRList represents a list of HLR requests.
-type HLRList struct {
-	Offset     int
-	Limit      int
-	Count      int
-	TotalCount int
-	Links      map[string]*string
-	Items      []HLR
->>>>>>> 7fd23007
 }