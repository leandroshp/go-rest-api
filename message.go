--- conflicted
+++ resolved
@@ -2,6 +2,8 @@
 
 import (
 	"errors"
+	"net/url"
+	"strconv"
 	"time"
 )
 
@@ -50,7 +52,15 @@
 	ScheduledDatetime time.Time
 }
 
-<<<<<<< HEAD
+// MessageListParams provides additional message list options.
+type MessageListParams struct {
+	Originator string
+	Direction  string
+	Type       string
+	Limit      int
+	Offset     int
+}
+
 type messageRequest struct {
 	Originator        string      `json:"originator"`
 	Body              string      `json:"body"`
@@ -64,25 +74,6 @@
 	MClass            int         `json:"mclass,omitempty"`
 	ScheduledDatetime string      `json:"scheduledDatetime,omitempty"`
 }
-=======
-// MessageListParams provides additional message list options.
-type MessageListParams struct {
-	Originator string
-	Direction  string
-	Type       string
-	Limit      int
-	Offset     int
-}
-
-// paramsForMessage converts the specified MessageParams struct to a
-// url.Values pointer and returns it.
-func paramsForMessage(params *MessageParams) (*url.Values, error) {
-	urlParams := &url.Values{}
-
-	if params == nil {
-		return urlParams, nil
-	}
->>>>>>> 7fd23007
 
 func requestDataForMessage(originator string, recipients []string, body string, params *MessageParams) (*messageRequest, error) {
 	if originator == "" {
@@ -118,10 +109,7 @@
 	request.DataCoding = params.DataCoding
 	request.ScheduledDatetime = params.ScheduledDatetime.Format(time.RFC3339)
 
-<<<<<<< HEAD
 	return request, nil
-=======
-	return urlParams, nil
 }
 
 // paramsForMessageList converts the specified MessageListParams struct to a
@@ -145,5 +133,4 @@
 	urlParams.Set("offset", strconv.Itoa(params.Offset))
 
 	return urlParams, nil
->>>>>>> 7fd23007
 }