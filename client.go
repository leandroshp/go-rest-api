//
// Copyright (c) 2014 MessageBird B.V.
// All rights reserved.
//
// Author: Maurice Nonnekes <maurice@messagebird.com>

// Package messagebird is an official library for interacting with MessageBird.com API.
// The MessageBird API connects your website or application to operators around the world. With our API you can integrate SMS, Chat & Voice.
// More documentation you can find on the MessageBird developers portal: https://developers.messagebird.com/
package messagebird

import (
	"encoding/json"
	"errors"
	"io/ioutil"
	"log"
	"net/http"
	"net/url"
	"runtime"
	"strings"
)

const (
	// ClientVersion is used in User-Agent request header to provide server with API level.
	ClientVersion = "3.0.0"

	// Endpoint points you to MessageBird REST API.
	Endpoint = "https://rest.messagebird.com"
)

const (
	// HLRPath represents the path to the HLR resource.
	HLRPath = "hlr"
	// MessagePath represents the path to the Message resource.
	MessagePath = "messages"
	// VoiceMessagePath represents the path to the VoiceMessage resource.
	VoiceMessagePath = "voicemessages"
	// VerifyPath represents the path to the Verify resource.
	VerifyPath = "verify"
	// LookupPath represents the path to the Lookup resource.
	LookupPath = "lookup"
)

var (
	// ErrResponse is returned when we were able to contact API but request was not successful and contains error details.
	ErrResponse = errors.New("The MessageBird API returned an error")

	// ErrUnexpectedResponse is used when there was an internal server error and nothing can be done at this point.
	ErrUnexpectedResponse = errors.New("The MessageBird API is currently unavailable")
)

// Client is used to access API with a given key.
// Uses standard lib HTTP client internally, so should be reused instead of created as needed and it is safe for concurrent use.
type Client struct {
	AccessKey  string       // The API access key
	HTTPClient *http.Client // The HTTP client to send requests on
	DebugLog   *log.Logger  // Optional logger for debugging purposes
}

// New creates a new MessageBird client object.
func New(AccessKey string) *Client {
	return &Client{AccessKey: AccessKey, HTTPClient: &http.Client{}}
}

func (c *Client) request(v interface{}, path string, params *url.Values) error {
	uri, err := url.Parse(Endpoint + "/" + path)
	if err != nil {
		return err
	}

	var request *http.Request
	if params != nil {
		body := params.Encode()
		if request, err = http.NewRequest("POST", uri.String(), strings.NewReader(body)); err != nil {
			return err
		}

		if c.DebugLog != nil {
			if unescapedBody, queryError := url.QueryUnescape(body); queryError == nil {
				log.Printf("HTTP REQUEST: POST %s %s", uri.String(), unescapedBody)
			} else {
				log.Printf("HTTP REQUEST: POST %s %s", uri.String(), body)
			}
		}

		request.Header.Set("Content-Type", "application/x-www-form-urlencoded")
	} else {
		if request, err = http.NewRequest("GET", uri.String(), nil); err != nil {
			return err
		}

		if c.DebugLog != nil {
			log.Printf("HTTP REQUEST: GET %s", uri.String())
		}
	}

	request.Header.Add("Accept", "application/json")
	request.Header.Add("Authorization", "AccessKey "+c.AccessKey)
	request.Header.Add("User-Agent", "MessageBird/ApiClient/"+ClientVersion+" Go/"+runtime.Version())

	response, err := c.HTTPClient.Do(request)
	if err != nil {
		return err
	}

	defer response.Body.Close()

	responseBody, err := ioutil.ReadAll(response.Body)
	if err != nil {
		return err
	}

	if c.DebugLog != nil {
		log.Printf("HTTP RESPONSE: %s", string(responseBody))
	}

	// Status code 500 is a server error and means nothing can be done at this
	// point.
	if response.StatusCode == 500 {
		return ErrUnexpectedResponse
	}

	if err = json.Unmarshal(responseBody, &v); err != nil {
		return err
	}

	// Status codes 200 and 201 are indicative of being able to convert the
	// response body to the struct that was specified.
	if response.StatusCode == 200 || response.StatusCode == 201 {
		return nil
	}

	// Anything else than a 200/201/500 should be a JSON error.
	return ErrResponse
}

// Balance returns the balance information for the account that is associated
// with the access key.
func (c *Client) Balance() (*Balance, error) {
	balance := &Balance{}
	if err := c.request(balance, "balance", nil); err != nil {
		if err == ErrResponse {
			return balance, err
		}

		return nil, err
	}

	return balance, nil
}

// HLR looks up an existing HLR object for the specified id that was previously
// created by the NewHLR function.
func (c *Client) HLR(id string) (*HLR, error) {
	hlr := &HLR{}
	if err := c.request(hlr, HLRPath+"/"+id, nil); err != nil {
		if err == ErrResponse {
			return hlr, err
		}

		return nil, err
	}

	return hlr, nil
}

// HLRs lists all HLR objects that were previously created by the NewHLR
// function.
func (c *Client) HLRs() (*HLRList, error) {
	hlrList := &HLRList{}
	if err := c.request(hlrList, HLRPath, nil); err != nil {
		if err == ErrResponse {
			return hlrList, err
		}

		return nil, err
	}

	return hlrList, nil
}

// NewHLR retrieves the information of an existing HLR.
func (c *Client) NewHLR(msisdn, reference string) (*HLR, error) {
	params := &url.Values{
		"msisdn":    {msisdn},
		"reference": {reference},
	}

	hlr := &HLR{}
	if err := c.request(hlr, HLRPath, params); err != nil {
		if err == ErrResponse {
			return hlr, err
		}

		return nil, err
	}

	return hlr, nil
}

// Message retrieves the information of an existing Message.
func (c *Client) Message(id string) (*Message, error) {
	message := &Message{}
	if err := c.request(message, MessagePath+"/"+id, nil); err != nil {
		if err == ErrResponse {
			return message, err
		}

		return nil, err
	}

	return message, nil
}

<<<<<<< HEAD
// Messages retrieves all messages of the user represented as a MessageList object.
func (c *Client) Messages() (*MessageList, error) {
	messageList := &MessageList{}
	if err := c.request(messageList, MessagePath, nil); err != nil {
		if err == ErrResponse {
			return messageList, err
=======
// Messages retrieves messages using query
func (c *Client) Messages(msgQueryParams *MessageQueryParams) (*Messages, error) {
	messages := &Messages{}
	params, err := paramsForMessageQuery(msgQueryParams)
	if err != nil {
		return messages, err
	}

	if err := c.request(messages, "messages?"+params.Encode(), nil); err != nil {
		if err == ErrResponse {
			return messages, err
>>>>>>> 7d458071
		}

		return nil, err
	}

<<<<<<< HEAD
	return messageList, nil
=======
	return messages, nil
>>>>>>> 7d458071
}

// NewMessage creates a new message for one or more recipients.
func (c *Client) NewMessage(originator string, recipients []string, body string, msgParams *MessageParams) (*Message, error) {
	params, err := paramsForMessage(msgParams)
	if err != nil {
		return nil, err
	}

	params.Set("originator", originator)
	params.Set("body", body)
	params.Set("recipients", strings.Join(recipients, ","))

	message := &Message{}
	if err := c.request(message, MessagePath, params); err != nil {
		if err == ErrResponse {
			return message, err
		}

		return nil, err
	}

	return message, nil
}

// VoiceMessage retrieves the information of an existing VoiceMessage.
func (c *Client) VoiceMessage(id string) (*VoiceMessage, error) {
	message := &VoiceMessage{}
	if err := c.request(message, VoiceMessagePath+"/"+id, nil); err != nil {
		if err == ErrResponse {
			return message, err
		}

		return nil, err
	}

	return message, nil
}

// VoiceMessages retrieves all VoiceMessages of the user.
func (c *Client) VoiceMessages() (*VoiceMessageList, error) {
	messageList := &VoiceMessageList{}
	if err := c.request(messageList, VoiceMessagePath, nil); err != nil {
		if err == ErrResponse {
			return messageList, err
		}

		return nil, err
	}

	return messageList, nil
}

// NewVoiceMessage creates a new voice message for one or more recipients.
func (c *Client) NewVoiceMessage(recipients []string, body string, params *VoiceMessageParams) (*VoiceMessage, error) {
	urlParams := paramsForVoiceMessage(params)
	urlParams.Set("body", body)
	urlParams.Set("recipients", strings.Join(recipients, ","))

	message := &VoiceMessage{}
	if err := c.request(message, VoiceMessagePath, urlParams); err != nil {
		if err == ErrResponse {
			return message, err
		}

		return nil, err
	}

	return message, nil
}

// NewVerify generates a new One-Time-Password for one recipient.
func (c *Client) NewVerify(recipient string, params *VerifyParams) (*Verify, error) {
	urlParams := paramsForVerify(params)
	urlParams.Set("recipient", recipient)

	verify := &Verify{}
	if err := c.request(verify, VerifyPath, urlParams); err != nil {
		if err == ErrResponse {
			return verify, err
		}

		return nil, err
	}

	return verify, nil
}

// VerifyToken performs token value check against MessageBird API.
func (c *Client) VerifyToken(id, token string) (*Verify, error) {
	params := &url.Values{}
	params.Set("token", token)

	path := VerifyPath + "/" + id + "?" + params.Encode()

	verify := &Verify{}
	if err := c.request(verify, path, nil); err != nil {
		if err == ErrResponse {
			return verify, err
		}

		return nil, err
	}

	return verify, nil
}

// Lookup performs a new lookup for the specified number.
func (c *Client) Lookup(phoneNumber string, params *LookupParams) (*Lookup, error) {
	urlParams := paramsForLookup(params)
	path := LookupPath + "/" + phoneNumber + "?" + urlParams.Encode()

	lookup := &Lookup{}
	if err := c.request(lookup, path, nil); err != nil {
		if err == ErrResponse {
			return lookup, err
		}

		return nil, err
	}

	return lookup, nil
}

// NewLookupHLR creates a new HLR lookup for the specified number.
func (c *Client) NewLookupHLR(phoneNumber string, params *LookupParams) (*HLR, error) {
	urlParams := paramsForLookup(params)
	path := LookupPath + "/" + phoneNumber + "/hlr"

	hlr := &HLR{}
	if err := c.request(hlr, path, urlParams); err != nil {
		if err == ErrResponse {
			return hlr, err
		}

		return nil, err
	}

	return hlr, nil
}

// LookupHLR performs a HLR lookup for the specified number.
func (c *Client) LookupHLR(phoneNumber string, params *LookupParams) (*HLR, error) {
	urlParams := paramsForLookup(params)
	path := LookupPath + "/" + phoneNumber + "/hlr?" + urlParams.Encode()

	hlr := &HLR{}
	if err := c.request(hlr, path, nil); err != nil {
		if err == ErrResponse {
			return hlr, err
		}

		return nil, err
	}

	return hlr, nil
}<|MERGE_RESOLUTION|>--- conflicted
+++ resolved
@@ -212,36 +212,23 @@
 	return message, nil
 }
 
-<<<<<<< HEAD
 // Messages retrieves all messages of the user represented as a MessageList object.
-func (c *Client) Messages() (*MessageList, error) {
+func (c *Client) Messages(msgListParams *MessageListParams) (*MessageList, error) {
 	messageList := &MessageList{}
-	if err := c.request(messageList, MessagePath, nil); err != nil {
+	params, err := paramsForMessageList(msgListParams)
+	if err != nil {
+		return messageList, err
+	}
+
+	if err := c.request(messageList, "messages?"+params.Encode(), nil); err != nil {
 		if err == ErrResponse {
 			return messageList, err
-=======
-// Messages retrieves messages using query
-func (c *Client) Messages(msgQueryParams *MessageQueryParams) (*Messages, error) {
-	messages := &Messages{}
-	params, err := paramsForMessageQuery(msgQueryParams)
-	if err != nil {
-		return messages, err
-	}
-
-	if err := c.request(messages, "messages?"+params.Encode(), nil); err != nil {
-		if err == ErrResponse {
-			return messages, err
->>>>>>> 7d458071
-		}
-
-		return nil, err
-	}
-
-<<<<<<< HEAD
+		}
+
+		return nil, err
+	}
+
 	return messageList, nil
-=======
-	return messages, nil
->>>>>>> 7d458071
 }
 
 // NewMessage creates a new message for one or more recipients.
