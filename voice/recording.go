--- conflicted
+++ resolved
@@ -94,13 +94,8 @@
 }
 
 // Transcriptions returns a paginator for retrieving all Transcription objects.
-<<<<<<< HEAD
-func (rec *Recording) Transcriptions(client *messagebird.Client) *Paginator {
-	path := rec.Links["self"] + "/transcriptions"
-=======
 func (rec *Recording) Transcriptions(client *messagebird.Client, callID string) *Paginator {
 	path := apiRoot+rec.links["self"]+"/transcriptions"
->>>>>>> 1dbb310a
 	return newPaginator(client, path, reflect.TypeOf(Transcription{}))
 }
 
